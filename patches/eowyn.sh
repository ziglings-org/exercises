--- conflicted
+++ resolved
@@ -13,18 +13,12 @@
 # to convalesce in the healed directory.
 #
 
-<<<<<<< HEAD
 # We check ourselves before we wreck ourselves.
 if [ ! -f 'patches/eowyn.sh' ]
 then
     echo "But I must be run from the project root directory."
     exit 1
 fi
-=======
-# We run from the patches dir. Go there now if not already.
-cd $(dirname $0)
-pwd # Show it upon the screen so all shall be made apparent.
->>>>>>> be17e371
 
 # Create directory of healing if it doesn't already exist.
 mkdir -p patches/healed
