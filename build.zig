const std = @import("std");
const builtin = @import("builtin");
const Builder = std.build.Builder;
const Step = std.build.Step;
const assert = std.debug.assert;
const print = std.debug.print;

// When changing this version, be sure to also update README.md in two places:
//     1) Getting Started
//     2) Version Changes
const needed_version = std.SemanticVersion.parse("0.10.0-dev.3978") catch unreachable;

const Exercise = struct {
    /// main_file must have the format key_name.zig.
    /// The key will be used as a shorthand to build
    /// just one example.
    main_file: []const u8,

    /// This is the desired output of the program.
    /// A program passes if its output ends with this string.
    output: []const u8,

    /// This is an optional hint to give if the program does not succeed.
    hint: []const u8 = "",

    /// By default, we verify output against stderr.
    /// Set this to true to check stdout instead.
    check_stdout: bool = false,

    /// This exercise makes use of the async feature.
    /// We need to keep track of this, so we compile without the self hosted compiler
    @"async": bool = false,

    /// Returns the name of the main file with .zig stripped.
    pub fn baseName(self: Exercise) []const u8 {
        assert(std.mem.endsWith(u8, self.main_file, ".zig"));
        return self.main_file[0 .. self.main_file.len - 4];
    }

    /// Returns the key of the main file, the string before the '_' with
    /// "zero padding" removed.
    /// For example, "001_hello.zig" has the key "1".
    pub fn key(self: Exercise) []const u8 {
        const end_index = std.mem.indexOfScalar(u8, self.main_file, '_');
        assert(end_index != null); // main file must be key_description.zig

        // remove zero padding by advancing index past '0's
        var start_index: usize = 0;
        while (self.main_file[start_index] == '0') start_index += 1;
        return self.main_file[start_index..end_index.?];
    }
};

const exercises = [_]Exercise{
    .{
        .main_file = "001_hello.zig",
        .output = "Hello world!",
        .hint = "DON'T PANIC!\nRead the error above.\nSee how it has something to do with 'main'?\nOpen up the source file as noted and read the comments.\nYou can do this!",
    },
    .{
        .main_file = "002_std.zig",
        .output = "Standard Library.",
    },
    .{
        .main_file = "003_assignment.zig",
        .output = "55 314159 -11",
        .hint = "There are three mistakes in this one!",
    },
    .{
        .main_file = "004_arrays.zig",
        .output = "First: 2, Fourth: 7, Length: 8",
        .hint = "There are two things to complete here.",
    },
    .{
        .main_file = "005_arrays2.zig",
        .output = "LEET: 1337, Bits: 100110011001",
        .hint = "Fill in the two arrays.",
    },
    .{
        .main_file = "006_strings.zig",
        .output = "d=d ha ha ha Major Tom",
        .hint = "Each '???' needs something filled in.",
    },
    .{
        .main_file = "007_strings2.zig",
        .output = "Ziggy played guitar\nJamming good with Andrew Kelley\nAnd the Spiders from Mars",
        .hint = "Please fix the lyrics!",
    },
    .{
        .main_file = "008_quiz.zig",
        .output = "Program in Zig!",
        .hint = "See if you can fix the program!",
    },
    .{
        .main_file = "009_if.zig",
        .output = "Foo is 1!",
    },
    .{
        .main_file = "010_if2.zig",
        .output = "With the discount, the price is $17.",
    },
    .{
        .main_file = "011_while.zig",
        .output = "2 4 8 16 32 64 128 256 512 n=1024",
        .hint = "You probably want a 'less than' condition.",
    },
    .{
        .main_file = "012_while2.zig",
        .output = "2 4 8 16 32 64 128 256 512 n=1024",
        .hint = "It might help to look back at the previous exercise.",
    },
    .{
        .main_file = "013_while3.zig",
        .output = "1 2 4 7 8 11 13 14 16 17 19",
    },
    .{
        .main_file = "014_while4.zig",
        .output = "n=4",
    },
    .{
        .main_file = "015_for.zig",
        .output = "A Dramatic Story: :-)  :-)  :-(  :-|  :-)  The End.",
    },
    .{
        .main_file = "016_for2.zig",
        .output = "The value of bits '1101': 13.",
    },
    .{
        .main_file = "017_quiz2.zig",
        .output = "1, 2, Fizz, 4, Buzz, Fizz, 7, 8, Fizz, Buzz, 11, Fizz, 13, 14, FizzBuzz, 16,",
        .hint = "This is a famous game!",
    },
    .{
        .main_file = "018_functions.zig",
        .output = "Answer to the Ultimate Question: 42",
        .hint = "Can you help write the function?",
    },
    .{
        .main_file = "019_functions2.zig",
        .output = "Powers of two: 2 4 8 16",
    },
    .{
        .main_file = "020_quiz3.zig",
        .output = "32 64 128 256",
        .hint = "Unexpected pop quiz! Help!",
    },
    .{
        .main_file = "021_errors.zig",
        .output = "2<4. 3<4. 4=4. 5>4. 6>4.",
        .hint = "What's the deal with fours?",
    },
    .{
        .main_file = "022_errors2.zig",
        .output = "I compiled!",
        .hint = "Get the error union type right to allow this to compile.",
    },
    .{
        .main_file = "023_errors3.zig",
        .output = "a=64, b=22",
    },
    .{
        .main_file = "024_errors4.zig",
        .output = "a=20, b=14, c=10",
    },
    .{
        .main_file = "025_errors5.zig",
        .output = "a=0, b=19, c=0",
    },
    .{
        .main_file = "026_hello2.zig",
        .output = "Hello world!",
        .hint = "Try using a try!",
        .check_stdout = true,
    },
    .{
        .main_file = "027_defer.zig",
        .output = "One Two",
    },
    .{
        .main_file = "028_defer2.zig",
        .output = "(Goat) (Cat) (Dog) (Dog) (Goat) (Unknown) done.",
    },
    .{
        .main_file = "029_errdefer.zig",
        .output = "Getting number...got 5. Getting number...failed!",
    },
    .{
        .main_file = "030_switch.zig",
        .output = "ZIG?",
    },
    .{
        .main_file = "031_switch2.zig",
        .output = "ZIG!",
    },
    .{
        .main_file = "032_unreachable.zig",
        .output = "1 2 3 9 8 7",
    },
    .{
        .main_file = "033_iferror.zig",
        .output = "2<4. 3<4. 4=4. 5>4. 6>4.",
        .hint = "Seriously, what's the deal with fours?",
    },
    .{
        .main_file = "034_quiz4.zig",
        .output = "my_num=42",
        .hint = "Can you make this work?",
        .check_stdout = true,
    },
    .{
        .main_file = "035_enums.zig",
        .output = "1 2 3 9 8 7",
        .hint = "This problem seems familiar...",
    },
    .{
        .main_file = "036_enums2.zig",
        .output = "<p>\n  <span style=\"color: #ff0000\">Red</span>\n  <span style=\"color: #00ff00\">Green</span>\n  <span style=\"color: #0000ff\">Blue</span>\n</p>",
        .hint = "I'm feeling blue about this.",
    },
    .{
        .main_file = "037_structs.zig",
        .output = "Your wizard has 90 health and 25 gold.",
    },
    .{
        .main_file = "038_structs2.zig",
        .output = "Character 1 - G:20 H:100 XP:10\nCharacter 2 - G:10 H:100 XP:20",
    },
    .{
        .main_file = "039_pointers.zig",
        .output = "num1: 5, num2: 5",
        .hint = "Pointers aren't so bad.",
    },
    .{
        .main_file = "040_pointers2.zig",
        .output = "a: 12, b: 12",
    },
    .{
        .main_file = "041_pointers3.zig",
        .output = "foo=6, bar=11",
    },
    .{
        .main_file = "042_pointers4.zig",
        .output = "num: 5, more_nums: 1 1 5 1",
    },
    .{
        .main_file = "043_pointers5.zig",
        .output = "Wizard (G:10 H:100 XP:20)\n  Mentor: Wizard (G:10000 H:100 XP:2340)",
    },
    .{
        .main_file = "044_quiz5.zig",
        .output = "Elephant A. Elephant B. Elephant C.",
        .hint = "Oh no! We forgot Elephant B!",
    },
    .{
        .main_file = "045_optionals.zig",
        .output = "The Ultimate Answer: 42.",
    },
    .{
        .main_file = "046_optionals2.zig",
        .output = "Elephant A. Elephant B. Elephant C.",
        .hint = "Elephants again!",
    },
    .{
        .main_file = "047_methods.zig",
        .output = "5 aliens. 4 aliens. 1 aliens. 0 aliens. Earth is saved!",
        .hint = "Use the heat ray. And the method!",
    },
    .{
        .main_file = "048_methods2.zig",
        .output = "A  B  C",
        .hint = "This just needs one little fix.",
    },
    .{
        .main_file = "049_quiz6.zig",
        .output = "A  B  C  Cv Bv Av",
        .hint = "Now you're writing Zig!",
    },
    .{
        .main_file = "050_no_value.zig",
        .output = "That is not dead which can eternal lie / And with strange aeons even death may die.",
    },
    .{
        .main_file = "051_values.zig",
        .output = "1:false!. 2:true!. 3:true!. XP before:0, after:200.",
    },
    .{
        .main_file = "052_slices.zig",
        .output = "Hand1: A 4 K 8 \nHand2: 5 2 Q J",
    },
    .{
        .main_file = "053_slices2.zig",
        .output = "'all your base are belong to us.' 'for great justice.'",
    },
    .{
        .main_file = "054_manypointers.zig",
        .output = "Memory is a resource.",
    },
    .{
        .main_file = "055_unions.zig",
        .output = "Insect report! Ant alive is: true. Bee visited 15 flowers.",
    },
    .{
        .main_file = "056_unions2.zig",
        .output = "Insect report! Ant alive is: true. Bee visited 16 flowers.",
    },
    .{
        .main_file = "057_unions3.zig",
        .output = "Insect report! Ant alive is: true. Bee visited 17 flowers.",
    },
    .{
        .main_file = "058_quiz7.zig",
        .output = "Archer's Point--2->Bridge--1->Dogwood Grove--3->Cottage--2->East Pond--1->Fox Pond",
        .hint = "This is the biggest program we've seen yet. But you can do it!",
    },
    .{
        .main_file = "059_integers.zig",
        .output = "Zig is cool.",
    },
    .{
        .main_file = "060_floats.zig",
        .output = "Shuttle liftoff weight: 1995796kg",
    },
    .{
        .main_file = "061_coercions.zig",
        .output = "Letter: A",
    },
    .{
        .main_file = "062_loop_expressions.zig",
        .output = "Current language: Zig",
        .hint = "Surely the current language is 'Zig'!",
    },
    .{
        .main_file = "063_labels.zig",
        .output = "Enjoy your Cheesy Chili!",
    },
    .{
        .main_file = "064_builtins.zig",
        .output = "1101 + 0101 = 0010 (true). Without overflow: 00010010. Furthermore, 11110000 backwards is 00001111.",
    },
    .{
        .main_file = "065_builtins2.zig",
        .output = "A Narcissus loves all Narcissuses. He has room in his heart for: me myself.",
    },
    .{
        .main_file = "066_comptime.zig",
        .output = "Immutable: 12345, 987.654; Mutable: 54321, 456.789; Types: comptime_int, comptime_float, u32, f32",
        .hint = "It may help to read this one out loud to your favorite stuffed animal until it sinks in completely.",
    },
    .{
        .main_file = "067_comptime2.zig",
        .output = "A BB CCC DDDD",
    },
    .{
        .main_file = "068_comptime3.zig",
        .output = "Minnow (1:32, 4 x 2)\nShark (1:16, 8 x 5)\nWhale (1:1, 143 x 95)\n",
    },
    .{
        .main_file = "069_comptime4.zig",
        .output = "s1={ 1, 2, 3 }, s2={ 1, 2, 3, 4, 5 }, s3={ 1, 2, 3, 4, 5, 6, 7 }",
    },
    .{
        .main_file = "070_comptime5.zig",
        .output = "\"Quack.\" ducky1: true, \"Squeek!\" ducky2: true, ducky3: false",
        .hint = "Have you kept the wizard hat on?",
    },
    .{
        .main_file = "071_comptime6.zig",
        .output = "Narcissus has room in his heart for: me myself.",
    },
    .{
        .main_file = "072_comptime7.zig",
        .output = "26",
    },
    .{
        .main_file = "073_comptime8.zig",
        .output = "My llama value is 25.",
    },
    .{
        .main_file = "074_comptime9.zig",
        .output = "My llama value is 2.",
    },
    .{
        .main_file = "075_quiz8.zig",
        .output = "Archer's Point--2->Bridge--1->Dogwood Grove--3->Cottage--2->East Pond--1->Fox Pond",
        .hint = "Roll up those sleeves. You get to WRITE some code for this one.",
    },
    .{
        .main_file = "076_sentinels.zig",
        .output = "Array:123056. Many-item pointer:123.",
    },
    .{
        .main_file = "077_sentinels2.zig",
        .output = "Weird Data!",
    },
    .{
        .main_file = "078_sentinels3.zig",
        .output = "Weird Data!",
    },
    .{
        .main_file = "079_quoted_identifiers.zig",
        .output = "Sweet freedom: 55, false.",
        .hint = "Help us, Zig Programmer, you're our only hope!",
    },
    .{
        .main_file = "080_anonymous_structs.zig",
        .output = "[Circle(i32): 25,70,15] [Circle(f32): 25.2,71.0,15.7]",
    },
    .{
        .main_file = "081_anonymous_structs2.zig",
        .output = "x:205 y:187 radius:12",
    },
    .{
        .main_file = "082_anonymous_structs3.zig",
        .output = "\"0\"(bool):true \"1\"(bool):false \"2\"(i32):42 \"3\"(f32):3.14159202e+00",
        .hint = "This one is a challenge! But you have everything you need.",
    },
    .{
        .main_file = "083_anonymous_lists.zig",
        .output = "I say hello!",
    },
<<<<<<< HEAD
    .{
        .main_file = "084_async.zig",
        .output = "foo() A\nfoo() B",
        .hint = "Read the facts. Use the facts.",
        .@"async" = true,
    },
    .{
        .main_file = "085_async2.zig",
        .output = "Hello async!",
        .@"async" = true,
    },
    .{
        .main_file = "086_async3.zig",
        .output = "5 4 3 2 1",
        .@"async" = true,
    },
    .{
        .main_file = "087_async4.zig",
        .output = "1 2 3 4 5",
        .@"async" = true,
    },
    .{
        .main_file = "088_async5.zig",
        .output = "Example Title.",
        .@"async" = true,
    },
    .{
        .main_file = "089_async6.zig",
        .output = ".com: Example Title, .org: Example Title.",
        .@"async" = true,
    },
    .{
        .main_file = "090_async7.zig",
        .output = "beef? BEEF!",
        .@"async" = true,
    },
    .{
        .main_file = "091_async8.zig",
        .output = "ABCDEF",
        .@"async" = true,
    },
=======
    // disabled because of https://github.com/ratfactor/ziglings/issues/163
    // .{
    //     .main_file = "084_async.zig",
    //     .output = "foo() A",
    //     .hint = "Read the facts. Use the facts.",
    //     .@"async" = true,
    // },
    // .{
    //     .main_file = "085_async2.zig",
    //     .output = "Hello async!",
    //     .@"async" = true,
    // },
    // .{
    //     .main_file = "086_async3.zig",
    //     .output = "5 4 3 2 1",
    //     .@"async" = true,
    // },
    // .{
    //     .main_file = "087_async4.zig",
    //     .output = "1 2 3 4 5",
    //     .@"async" = true,
    // },
    // .{
    //     .main_file = "088_async5.zig",
    //     .output = "Example Title.",
    //     .@"async" = true,
    // },
    // .{
    //     .main_file = "089_async6.zig",
    //     .output = ".com: Example Title, .org: Example Title.",
    //     .@"async" = true,
    // },
    // .{
    //     .main_file = "090_async7.zig",
    //     .output = "beef? BEEF!",
    //     .@"async" = true,
    // },
    // .{
    //     .main_file = "091_async8.zig",
    //     .output = "ABCDEF",
    //     .@"async" = true,
    // },
>>>>>>> 69a02c5e
};

/// Check the zig version to make sure it can compile the examples properly.
/// This will compile with Zig 0.6.0 and later.
fn checkVersion() bool {
    if (!@hasDecl(builtin, "zig_version")) {
        return false;
    }

    const version = builtin.zig_version;
    const order = version.order(needed_version);
    return order != .lt;
}

pub fn build(b: *Builder) void {
    // Use a comptime branch for the version check.
    // If this fails, code after this block is not compiled.
    // It is parsed though, so versions of zig from before 0.6.0
    // cannot do the version check and will just fail to compile.
    // We could fix this by moving the ziglings code to a separate file,
    // but 0.5.0 was a long time ago, it is unlikely that anyone who
    // attempts these exercises is still using it.
    if (comptime !checkVersion()) {
        // very old versions of Zig used warn instead of print.
        const stderrPrintFn = if (@hasDecl(std.debug, "print")) std.debug.print else std.debug.warn;
        stderrPrintFn(
            \\ERROR: Sorry, it looks like your version of zig is too old. :-(
            \\
            \\Ziglings requires development build
            \\
            \\    {}
            \\
            \\or higher. Please download a development ("master") build from
            \\
            \\    https://ziglang.org/download/
            \\
            \\
        , .{needed_version});
        std.os.exit(0);
    }

    use_color_escapes = false;
    switch (b.color) {
        .on => use_color_escapes = true,
        .off => use_color_escapes = false,
        .auto => {
            if (std.io.getStdErr().supportsAnsiEscapeCodes()) {
                use_color_escapes = true;
            } else if (builtin.os.tag == .windows) {
                const w32 = struct {
                    const WINAPI = std.os.windows.WINAPI;
                    const DWORD = std.os.windows.DWORD;
                    const ENABLE_VIRTUAL_TERMINAL_PROCESSING = 0x0004;
                    const STD_ERROR_HANDLE = @bitCast(DWORD, @as(i32, -12));
                    extern "kernel32" fn GetStdHandle(id: DWORD) callconv(WINAPI) ?*anyopaque;
                    extern "kernel32" fn GetConsoleMode(console: ?*anyopaque, out_mode: *DWORD) callconv(WINAPI) u32;
                    extern "kernel32" fn SetConsoleMode(console: ?*anyopaque, mode: DWORD) callconv(WINAPI) u32;
                };
                const handle = w32.GetStdHandle(w32.STD_ERROR_HANDLE);
                var mode: w32.DWORD = 0;
                if (w32.GetConsoleMode(handle, &mode) != 0) {
                    mode |= w32.ENABLE_VIRTUAL_TERMINAL_PROCESSING;
                    use_color_escapes = w32.SetConsoleMode(handle, mode) != 0;
                }
            }
        },
    }

    if (use_color_escapes) {
        red_text = "\x1b[31m";
        green_text = "\x1b[32m";
        bold_text = "\x1b[1m";
        reset_text = "\x1b[0m";
    }

    const header_step = b.addLog(
        \\
        \\         _       _ _
        \\     ___(_) __ _| (_)_ __   __ _ ___
        \\    |_  | |/ _' | | | '_ \ / _' / __|
        \\     / /| | (_| | | | | | | (_| \__ \
        \\    /___|_|\__, |_|_|_| |_|\__, |___/
        \\           |___/           |___/
        \\
        \\
    , .{});

    const verify_all = b.step("ziglings", "Check all ziglings");
    verify_all.dependOn(&header_step.step);
    b.default_step = verify_all;

    var prev_chain_verify = verify_all;

    const use_healed = b.option(bool, "healed", "Run exercises from patches/healed") orelse false;

    for (exercises) |ex| {
        const base_name = ex.baseName();
        const file_path = std.fs.path.join(b.allocator, &[_][]const u8{
            if (use_healed) "patches/healed" else "exercises", ex.main_file,
        }) catch unreachable;
        const build_step = b.addExecutable(base_name, file_path);
        build_step.install();

        const verify_step = ZiglingStep.create(b, ex, use_healed);

        const key = ex.key();

        const named_test = b.step(b.fmt("{s}_test", .{key}), b.fmt("Run {s} without checking output", .{ex.main_file}));
        const run_step = build_step.run();
        named_test.dependOn(&run_step.step);

        const named_install = b.step(b.fmt("{s}_install", .{key}), b.fmt("Install {s} to zig-cache/bin", .{ex.main_file}));
        named_install.dependOn(&build_step.install_step.?.step);

        const named_verify = b.step(key, b.fmt("Check {s} only", .{ex.main_file}));
        named_verify.dependOn(&verify_step.step);

        const chain_verify = b.allocator.create(Step) catch unreachable;
        chain_verify.* = Step.initNoOp(.custom, b.fmt("chain {s}", .{key}), b.allocator);
        chain_verify.dependOn(&verify_step.step);

        const named_chain = b.step(b.fmt("{s}_start", .{key}), b.fmt("Check all solutions starting at {s}", .{ex.main_file}));
        named_chain.dependOn(&header_step.step);
        named_chain.dependOn(chain_verify);

        prev_chain_verify.dependOn(chain_verify);
        prev_chain_verify = chain_verify;
    }
}

var use_color_escapes = false;
var red_text: []const u8 = "";
var green_text: []const u8 = "";
var bold_text: []const u8 = "";
var reset_text: []const u8 = "";

const ZiglingStep = struct {
    step: Step,
    exercise: Exercise,
    builder: *Builder,
    use_healed: bool,

    pub fn create(builder: *Builder, exercise: Exercise, use_healed: bool) *@This() {
        const self = builder.allocator.create(@This()) catch unreachable;
        self.* = .{
            .step = Step.init(.custom, exercise.main_file, builder.allocator, make),
            .exercise = exercise,
            .builder = builder,
            .use_healed = use_healed,
        };
        return self;
    }

    fn make(step: *Step) anyerror!void {
        const self = @fieldParentPtr(@This(), "step", step);
        self.makeInternal() catch {
            if (self.exercise.hint.len > 0) {
                print("\n{s}HINT: {s}{s}", .{ bold_text, self.exercise.hint, reset_text });
            }

            print("\n{s}Edit exercises/{s} and run this again.{s}", .{ red_text, self.exercise.main_file, reset_text });
            print("\n{s}To continue from this zigling, use this command:{s}\n    {s}zig build {s}{s}\n", .{ red_text, reset_text, bold_text, self.exercise.key(), reset_text });
            std.os.exit(1);
        };
    }

    fn makeInternal(self: *@This()) !void {
        print("Compiling {s}...\n", .{self.exercise.main_file});

        const exe_file = try self.doCompile();

        print("Checking {s}...\n", .{self.exercise.main_file});

        const cwd = self.builder.build_root;

        const argv = [_][]const u8{exe_file};

        var child = std.ChildProcess.init(&argv, self.builder.allocator);

        child.cwd = cwd;
        child.env_map = self.builder.env_map;

        child.stdin_behavior = .Inherit;
        if (self.exercise.check_stdout) {
            child.stdout_behavior = .Pipe;
            child.stderr_behavior = .Inherit;
        } else {
            child.stdout_behavior = .Inherit;
            child.stderr_behavior = .Pipe;
        }

        child.spawn() catch |err| {
            print("{s}Unable to spawn {s}: {s}{s}\n", .{ red_text, argv[0], @errorName(err), reset_text });
            return err;
        };

        // Allow up to 1 MB of stdout capture
        const max_output_len = 1 * 1024 * 1024;
        const output = if (self.exercise.check_stdout)
            try child.stdout.?.reader().readAllAlloc(self.builder.allocator, max_output_len)
        else
            try child.stderr.?.reader().readAllAlloc(self.builder.allocator, max_output_len);

        // at this point stdout is closed, wait for the process to terminate
        const term = child.wait() catch |err| {
            print("{s}Unable to spawn {s}: {s}{s}\n", .{ red_text, argv[0], @errorName(err), reset_text });
            return err;
        };

        // make sure it exited cleanly.
        switch (term) {
            .Exited => |code| {
                if (code != 0) {
                    print("{s}{s} exited with error code {d} (expected {d}){s}\n", .{ red_text, self.exercise.main_file, code, 0, reset_text });
                    return error.BadExitCode;
                }
            },
            else => {
                print("{s}{s} terminated unexpectedly{s}\n", .{ red_text, self.exercise.main_file, reset_text });
                return error.UnexpectedTermination;
            },
        }

        const trimOutput = std.mem.trimRight(u8, output, " \r\n");
        const trimExerciseOutput = std.mem.trimRight(u8, self.exercise.output, " \r\n");
        // validate the output
        if (std.mem.indexOf(u8, trimOutput, trimExerciseOutput) == null or trimOutput.len != trimExerciseOutput.len) {
            print(
                \\
                \\{s}----------- Expected this output -----------{s}
                \\"{s}"
                \\{s}----------- but found -----------{s}
                \\"{s}"
                \\{s}-----------{s}
                \\
            , .{ red_text, reset_text, trimExerciseOutput, red_text, reset_text, trimOutput, red_text, reset_text });
            return error.InvalidOutput;
        }

        print("{s}PASSED:\n{s}{s}\n", .{ green_text, output, reset_text });
    }

    // The normal compile step calls os.exit, so we can't use it as a library :(
    // This is a stripped down copy of std.build.LibExeObjStep.make.
    fn doCompile(self: *@This()) ![]const u8 {
        const builder = self.builder;

        var zig_args = std.ArrayList([]const u8).init(builder.allocator);
        defer zig_args.deinit();

        zig_args.append(builder.zig_exe) catch unreachable;
        zig_args.append("build-exe") catch unreachable;

        // Enable the stage 1 compiler if using the async feature
        // disabled because of https://github.com/ratfactor/ziglings/issues/163
        // if (self.exercise.@"async") {
        //     zig_args.append("-fstage1") catch unreachable;
        // }

        if (builder.color != .auto) {
            zig_args.append("--color") catch unreachable;
            zig_args.append(@tagName(builder.color)) catch unreachable;
        }

        const zig_file = std.fs.path.join(builder.allocator, &[_][]const u8{ if (self.use_healed) "patches/healed" else "exercises", self.exercise.main_file }) catch unreachable;
        zig_args.append(builder.pathFromRoot(zig_file)) catch unreachable;

        zig_args.append("--cache-dir") catch unreachable;
        zig_args.append(builder.pathFromRoot(builder.cache_root)) catch unreachable;

        zig_args.append("--enable-cache") catch unreachable;

        const argv = zig_args.items;
        var code: u8 = undefined;
        const output_dir_nl = builder.execAllowFail(argv, &code, .Inherit) catch |err| {
            switch (err) {
                error.FileNotFound => {
                    print("{s}{s}: Unable to spawn the following command: file not found{s}\n", .{ red_text, self.exercise.main_file, reset_text });
                    for (argv) |v| print("{s} ", .{v});
                    print("\n", .{});
                },
                error.ExitCodeFailure => {
                    print("{s}{s}: The following command exited with error code {}:{s}\n", .{ red_text, self.exercise.main_file, code, reset_text });
                    for (argv) |v| print("{s} ", .{v});
                    print("\n", .{});
                },
                error.ProcessTerminated => {
                    print("{s}{s}: The following command terminated unexpectedly:{s}\n", .{ red_text, self.exercise.main_file, reset_text });
                    for (argv) |v| print("{s} ", .{v});
                    print("\n", .{});
                },
                else => {},
            }
            return err;
        };
        const build_output_dir = std.mem.trimRight(u8, output_dir_nl, "\r\n");

        const target_info = std.zig.system.NativeTargetInfo.detect(
            .{},
        ) catch unreachable;
        const target = target_info.target;

        const file_name = std.zig.binNameAlloc(builder.allocator, .{
            .root_name = self.exercise.baseName(),
            .target = target,
            .output_mode = .Exe,
            .link_mode = .Static,
            .version = null,
        }) catch unreachable;

        return std.fs.path.join(builder.allocator, &[_][]const u8{
            build_output_dir, file_name,
        });
    }
};<|MERGE_RESOLUTION|>--- conflicted
+++ resolved
@@ -418,49 +418,6 @@
         .main_file = "083_anonymous_lists.zig",
         .output = "I say hello!",
     },
-<<<<<<< HEAD
-    .{
-        .main_file = "084_async.zig",
-        .output = "foo() A\nfoo() B",
-        .hint = "Read the facts. Use the facts.",
-        .@"async" = true,
-    },
-    .{
-        .main_file = "085_async2.zig",
-        .output = "Hello async!",
-        .@"async" = true,
-    },
-    .{
-        .main_file = "086_async3.zig",
-        .output = "5 4 3 2 1",
-        .@"async" = true,
-    },
-    .{
-        .main_file = "087_async4.zig",
-        .output = "1 2 3 4 5",
-        .@"async" = true,
-    },
-    .{
-        .main_file = "088_async5.zig",
-        .output = "Example Title.",
-        .@"async" = true,
-    },
-    .{
-        .main_file = "089_async6.zig",
-        .output = ".com: Example Title, .org: Example Title.",
-        .@"async" = true,
-    },
-    .{
-        .main_file = "090_async7.zig",
-        .output = "beef? BEEF!",
-        .@"async" = true,
-    },
-    .{
-        .main_file = "091_async8.zig",
-        .output = "ABCDEF",
-        .@"async" = true,
-    },
-=======
     // disabled because of https://github.com/ratfactor/ziglings/issues/163
     // .{
     //     .main_file = "084_async.zig",
@@ -503,7 +460,6 @@
     //     .output = "ABCDEF",
     //     .@"async" = true,
     // },
->>>>>>> 69a02c5e
 };
 
 /// Check the zig version to make sure it can compile the examples properly.
